--- conflicted
+++ resolved
@@ -2,10 +2,6 @@
 use pest::Parser;
 
 fn main() {
-<<<<<<< HEAD
-    let _ = BakugoParser::parse(Rule::And, "&");
-}
-=======
     // TODO: REPL?
     let filepath = args().nth(1).expect("give me a file name to run pls");
 
@@ -27,4 +23,3 @@
         }
     }
 }
->>>>>>> 0348347b
